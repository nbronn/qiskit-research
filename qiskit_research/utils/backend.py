# This code is part of Qiskit.
#
# (C) Copyright IBM 2022.
#
# This code is licensed under the Apache License, Version 2.0. You may
# obtain a copy of this license in the LICENSE.txt file in the root directory
# of this source tree or at http://www.apache.org/licenses/LICENSE-2.0.
#
# Any modifications or derivative works of this code must retain this
# copyright notice, and modified files need to carry a notice indicating
# that they have been altered from the originals.

"""Utilities for dealing with backends and their coupling maps."""
import warnings
<<<<<<< HEAD
from typing import Optional, Union, Tuple
from copy import deepcopy
=======
from typing import Optional
>>>>>>> bb424ab0
from collections import defaultdict, OrderedDict
from qiskit import BasicAer
from qiskit.providers import Backend, Provider
from qiskit_aer import AerSimulator
import numpy as np
from numpy.linalg import matrix_power
from collections import deque

# To plot the layers with a set for Ansatz.
from qiskit.visualization import plot_circuit_layout
from qiskit import QuantumCircuit, transpile


def get_backend(
    name: str, provider: Optional[Provider], seed_simulator: Optional[int] = None
) -> Backend:
    """Retrieve a backend."""
    if provider is not None:
        return provider.get_backend(name)
    if name == "aer_simulator":
        return AerSimulator(seed_simulator=seed_simulator)
    if name == "statevector_simulator":
        return BasicAer.get_backend("statevector_simulator")
    raise ValueError("The given name does not match any supported backends.")


<<<<<<< HEAD
def get_outward_coupling_map(coupling_map, ent_map, start_qubits):
    """
    Recursive method for rearranging a coupling map to generate an entanglement
    map outward from a set of starting qubit(s). The new entanglement map is then
    suitable for use by canned algorithms such as TwoLocal in the entanglement= kwarg.

    Args:
        coupling_map: coupling map of backend
                    (TODO: need to currently deepcopy this before calling method)
        ent_map: rearranged coupling map used for generating entanglement in correct order
                (TODO: currently take empty list)
        start_qubits: qubits to find the pairs containing
                        TODO: currently takes [middle_qubit])
    """
    next_qubits = []
    for pair in [pair for pair in coupling_map if pair[0] in start_qubits]:
        next_qubits.append(pair[1])
        ent_map.append(pair)
        coupling_map.remove(pair)
        coupling_map.remove(list(reversed(pair)))

    if next_qubits:
        get_outward_coupling_map(coupling_map, ent_map, next_qubits)


def get_layered_ansatz_coupling_map(coupling_map):
    """
    Method to layer entangling gates of an ansatz type into those that can be executed
    simultaneously. Currently assumes spacing of 1 qubit within a layer.
    TODO: extend to more than single-qubit spacing
    """
    # TODO: may want to make the below directional to support certain backends, i.e. ibm_sherbrooke
    ordered_cm = [pair for pair in coupling_map if pair[0] < pair[1]]

    # split entanglement map into sets of non-overlapping qubits
    ent_map = []
    for pair in ordered_cm:
        if ent_map == []:
            ent_map.append([pair])
        elif all(
            [
                any([pair[0] in epair or pair[1] in epair for epair in emap])
                for emap in ent_map
            ]
        ):
            ent_map.append([pair])
        else:
            for emap in ent_map:
                if all(
                    [pair[0] not in epair and pair[1] not in epair for epair in emap]
                ):
                    emap.append(pair)
                    break

    return ent_map
=======
def get_entangling_map_from_init_layout(
    coupling_map: list, init_layout: set
) -> list[list]:
    """Give a sub-set of desired qubits denoted in init_layout, which is limited by qubits
    within the coupling map, generate a new list of entangling qubits.  The entangling qubits
    is a subset of availabe qubits from the coupling map.

    Args:
        coupling_map (list): From provider's backend.
        init_layout (set): Qubit_ids which are desired and a subset of available
                            qubits from coupling map.

    Raises:
        ValueError: User requested a qubit with does not exist in the coupling map.

    Returns:
        list[list]: Same format at coupling map, but contains only qubits which
                    are desired from init_layout. The list has been sorted
                    by both the first and second qubits pairs.
    """
    # Working on this.
    answer, coupling_set = confirm_init_layout_qubits_in_coupling_map(
        coupling_map, init_layout
    )
    if not answer:
        error_string = "A request to use qubit which does not exist in backend."
        raise ValueError(error_string)

    the_diff = coupling_set.symmetric_difference(init_layout)
    if the_diff:
        # The coupling_map_dict is an OrderedDict SO the keys are already sorted.
        coupling_map_dict = convert_list_map_to_dict(coupling_map)
        for qubit_id in the_diff:
            coupling_map_dict.pop(qubit_id)

        # Rebuild the reduced list map for qubits that user denoted in init_layout.
        entangling_map = []

        # Sort just the keys of dict which represents the first_qubit of pair.
        for first_qubit, connection in sorted(coupling_map_dict.items()):
            # The value is a list of connections for second_qubit, so sort that separately.
            for second_qubit in sorted(connection):
                if second_qubit in init_layout:
                    entangling_map.append([first_qubit, second_qubit])

        # The number of qubits is LESS, than what was provided by provider.
        return entangling_map
    else:
        # The number of qubits within init_layout is the same as provided by provider.
        return coupling_map


def confirm_init_layout_qubits_in_coupling_map(
    coupling_map: list[list], init_layout: set
) -> tuple[bool, set]:
    """Confirm that init_layout has qubits that are equal or less than the coupling map.

    Args:
        coupling_map (list[list]): From backend determined by provider.
        init_layout (set): Determined by user, typically the best qubits on a given backend.

    Returns:
        bool: If init_layout has qubits within coupling_map.
        set: The qubits from coupling map.
    """
    cm_set = set()
    il_set = set(init_layout)
    for item in coupling_map:
        subset = set(item)
        cm_set.update(subset)

    a_subset = il_set.issubset(cm_set)
    if not a_subset:
        message = (
            f"The qubits in init_layout: {il_set} are not in coupling_map: {cm_set}"
        )
        warnings.warn(message)
    return a_subset, cm_set
>>>>>>> bb424ab0


def convert_list_map_to_dict(list_map: list) -> defaultdict:
    """Reorganize the coupling map since qubits may not be symmetric.

    Args:
        list_map (list): The map obtained from the backend.

    Raises:
        ValueError: Each sublist-pair within coupling_map should be a start and end qubit integers.

    Returns:
        defaultdict: Each key is a start qubit, the value hold a list of qubits that can be
                    be second qubit.  This accounts for if the qubits are non-symmetric.
    """

    if list_map:  # If there is something inside the list_map.
        map_dict = defaultdict(list)
    else:
        warnings.warn("The list_map is empty. No dict will be returned.")
        return None

    for pair in list_map:
        len_sublist = len(pair)
        if len_sublist == 2:
            first_qubit, second_qubit = pair
            map_dict[first_qubit].append(second_qubit)
        else:
            error_string = (
                f"The length of each sublist within list map should contain "
                f"only 2 integers. You have {len_sublist},  for pair: {pair}"
            )
            raise ValueError(error_string)
    return map_dict


<<<<<<< HEAD
def convert_dict_to_list(coupling_map_dict: defaultdict) -> list:
    """Change the format from dict to list of potential qubits.

    Args:
        coupling_map_dict (defaultdict): A dict where the key is fist_qubit, and the value is the
                                        list of potential second qubits.

    Returns:
        list: Reformatted list of qubit pairs.
    """
    coupling_map_list = []
    for first_qubit, second_qubit_list in coupling_map_dict.items():
        for second_qubit in second_qubit_list:
            coupling_map_list.append((first_qubit, second_qubit))

    return coupling_map_list


def matrix_to_dict(
    entangled_result: "numpy.ndarray",
    sorted_init_layout: list,
) -> dict:
    """Extract qubit ids for when the matrix is equal to 1 and formats the data
    with key=start_qubit with a value(list) of the second_qubit.

    The number in the matrix corresponds to how many paths in the graphs connect
    the two qubits. For a value of 3 then, the qubits could be next to each other
    but you can find paths that double-back to the qubit in question. For this reason,
    it is important to only consider the pairs whose value is 1, along with not being
    on the diagonal.

    Args:
        entangled_result (numpy.ndarray): 2-D square array with each index corresponding to
                                        qubits in the sorted_init_layout.
        sorted_init_layout (list): Sorted list of the user-provided init_layout.  The init_layout,
                                ideally denotes the "good" qubits.

    Returns:
        dict: Using the entangled_result, provide key=start_qubit with a value(list)
            of the second_qubit
    """

    entangling_dict = defaultdict(list)
    for first_index, row in enumerate(entangled_result):
        for second_index, value in enumerate(row):
            if value == 1 and first_index != second_index:
                entangling_dict[sorted_init_layout[first_index]].append(
                    sorted_init_layout[second_index]
                )
    return entangling_dict


class PopulateCouplingMapDictAndMatrixDict:
    """Return entangling_map_dict and reduced_coupling_list."""

    def __init__(self, coupling_map: list, init_layout: set, qubit_distance: int = 2):
        """Prepare the data so that logic to pair the qubits can be implemented.

        Args:
            coupling_map (list): From provider's backend.
            init_layout (set): Qubit_ids which are desired and a subset of available
                                qubits from coupling map.
            qubit_distance (int, optional): Determines exponent for matrix multiplication. Defaults to 2.
        """
        self.coupling_map = coupling_map
        # Used to determine self.the_diff
        self.coupling_set = None
        # coupling_map_dict (defaultdict): Reformatted coupling_map key=first_qubit,
        #                                     value=list of all qubits connected to it.
        self.coupling_map_dict = None

        self.init_layout = init_layout
        # sorted_init_layout (list): Can use the index of the qubits to determine layout of matrix axis.
        self.sorted_init_layout = None

        # the_diff (set): Qubits that are within the coupling_map VS init_layout.
        self.the_diff = None

        self.qubit_distance = qubit_distance
        self.populate_coupling_map_dict()

        self.initial_layout_lookup = (
            None  # Denotes the qubits for entangle_result and entangle_matrix.
        )

        # Set up matrix before multiplying to exponent=self.qubit_distance.
        self.entangle_matrix = None

        # Hold intermediate results for matrix multiplication.
        self.list_entangle_results = []

        # Hold result of self.entangle_matrix to the exponent self.qubit_distance
        self.entangled_result = None  # The result of matrix multiplication.

        # Populate a dict to contain the information about the reduced coupling map.
        self.reduced_coupling_map = defaultdict(list)
        self.create_entangle_matrix()
        self.entangling_dict = self._matrix_to_get_entangle_dict()  # defaultdict(list)

    def populate_coupling_map_dict(self):
        """Do some error checking and convert the coupling map to a dict.

        Raises:
            ValueError: User requested a qubit with does not exist in the coupling map.
        """
        self.sorted_init_layout = sorted(self.init_layout)
        # Working on this.
        answer, self.coupling_set = self._confirm_init_layout_qubits_in_coupling_map()
        if not answer:
            error_string = "A request to use qubit which does not exist in backend."
            raise ValueError(error_string)

        self.the_diff = self.coupling_set.symmetric_difference(self.sorted_init_layout)
        self.coupling_map_dict = convert_list_map_to_dict(self.coupling_map)

    def create_entangle_matrix(self):
        """Give an equal or subset of desired qubits denoted in self.init_layout, which should be limited by qubits
        within the coupling map, generate a new dict of entangling qubits.  The entangling qubits
        is equal or a subset of available qubits from the self.coupling map that are apart by self.qubit_distance.
        """

        if self.the_diff:
            for qubit_id in self.the_diff:
                self.coupling_map_dict.pop(qubit_id)
        # Note: coupling_map_dict has been reduced by init_layout just for ONLY the key.
        # The value will be reduced later and put into reduced_coupling_map.

        # Interim solution, still need to address self.qubit_distance.
        size_of_matrix = len(self.sorted_init_layout)

        # Populate the matrix with zero.
        self.entangle_matrix = np.zeros([size_of_matrix, size_of_matrix], dtype=int)

    def _confirm_init_layout_qubits_in_coupling_map(self) -> tuple[bool, set]:
        """Confirm that init_layout has qubits that are equal or less than the coupling map.

        Returns:
            bool: If self.init_layout has qubits within coupling_map.
            set: The qubits from coupling map.
        """
        cm_set = set()
        il_set = set(self.init_layout)
        for item in self.coupling_map:
            subset = set(item)
            cm_set.update(subset)

        a_subset = il_set.issubset(cm_set)
        if not a_subset:
            message = (
                f"The qubits in init_layout: {il_set} are not in coupling_map: {cm_set}"
            )
            warnings.warn(message)
        return a_subset, cm_set

    def _matrix_to_get_entangle_dict(
        self,
    ) -> dict:
        """Give an equal or subset of desired qubits denoted in self.init_layout, which should be limited by qubits
        within the coupling map, generate a new dict of entangling qubits.  The entangling qubits
        is equal or a subset of available qubits from the self.coupling map that are apart by self.qubit_distance.

        Returns:
            defaultdict(list): Contains only qubits which are desired from init_layout. The list has been sorted
                by both the first and second qubits pairs. Then put desired qubits formatted within a matrix
                and multiplied by self.qubit_distance times. The number in the matrix corresponds to how many
                paths in the graphs connect the two qubits.  Within the result of matrix multiplication, use
                the qubits with "1"  entry within the matrix, which is not on the diagonal.

        """

        self.initial_layout_lookup = defaultdict(int)

        # For each qubit, denote the index on the matrix axis.
        for index, qubit in enumerate(self.sorted_init_layout):
            self.initial_layout_lookup[qubit] = index

        # For every connection between first and second qubits, fill the connections with value of 1.

        # Sort just the keys of dict which represents the first_qubit of pair.
        for first_qubit, connection in sorted(self.coupling_map_dict.items()):
            # The value is a list of connections for second_qubit, so sort that separately.
            for second_qubit in sorted(connection):
                # Rebuild the reduced list map for qubits that user denoted in self.sorted_init_layout.
                if second_qubit in self.sorted_init_layout:
                    self.entangle_matrix[
                        self.initial_layout_lookup[first_qubit],
                        self.initial_layout_lookup[second_qubit],
                    ] = 1

                    # This dict has both the key and value limited by init_layout.
                    self.reduced_coupling_map[first_qubit].append(second_qubit)

        self._build_intermediate_matrices()
        entangling_dict = matrix_to_dict(self.entangled_result, self.sorted_init_layout)

        return entangling_dict

    def _build_intermediate_matrices(self):
        """Keep a list of intermediate matrices since we need to use the intermediate matrices to check if coupling pair is spaced apart as desired."""

        # Index 0
        self.list_entangle_results.append(self.entangle_matrix)

        for each_mult in range(1, self.qubit_distance):
            # Places matrix in index each_mult.
            self.list_entangle_results.append(
                np.matmul(
                    self.list_entangle_results[each_mult - 1], self.entangle_matrix
                )
            )
        # test_to_compare = matrix_power(self.entangle_matrix, self.qubit_distance)
        self.entangled_result = self.list_entangle_results[self.qubit_distance - 1]


class GetEntanglingMapFromInitLayout(PopulateCouplingMapDictAndMatrixDict):
    """Use the parent class to gather the data for sorting. Then this class will sort
    according to desired Ansatz.
    """

    def __init__(self, coupling_map: list, init_layout: set, qubit_distance: int = 2):
        """Pass arguments to parent init and denote variable to hold result of sorting.

        Args:
            coupling_map (list): From provider's backend.
            init_layout (set): Qubit_ids which are desired and a subset of available
                                qubits from coupling map.
            qubit_distance (int, optional): Determines exponent for matrix multiplication. Defaults to 2.
        """
        PopulateCouplingMapDictAndMatrixDict.__init__(
            self,
            coupling_map=coupling_map,
            init_layout=init_layout,
            qubit_distance=qubit_distance,
        )
        self.dict_of_layers_of_pairs = defaultdict(lambda: defaultdict(list))
        self.unique_layers_of_pairs = []  # Will be a lists of lists which is sorted.
        # Will be list of lists with minimum number of layers.
        self.min_layer_unique_layer_of_pairs = []
        self.combined_layers = []
        self.combined_layers_min = []
        self.temp_sorted_by_len = []
        # Keeps track of the smallest len within self.temp_sorted_by_len
        self.min_number_compress = None

        self.reduced_coupling_list_to_del = None
        self.tally_used_qubits = []
        self.min_number_of_layers = None

    def pairs_from_n_and_reduced_coupling_map(self):
        """By using the reduced_coupling_map to look at qubit_distance within self.entangling_dict,
        create list of layers.  Each layer is a grouping of tuples of qubit pairs. A grouping of layers is
        made by starting with each qubit identified from the reduced_coupling_map.

        Returns:

            defaultdict[defaultdict]]:  self.dict_of_layers_of_pairs gets populated now. The key is the qubit which is used
                                        to start the search. There is a second key which denotes the unused pairs within the
                                        search.
            list[list(tuple)]: Each sublist are lists of pairs which are not repeated.
                                Each sublist should be unique.
                                Each sublist should have number of layers to be the minimum.
        """

        reduced_coupling_deque = deque(self.reduced_coupling_map.items())
        self.min_number_of_layers = None

        # Rotate reduced_coupling_deque until going through each qubit.  Each start-qubit can
        # give potentially a different set of groupings.
        for index in range(len(reduced_coupling_deque)):
            reduced_coupling_deque.rotate(1)  # Rotate just once for each index.
            key = reduced_coupling_deque[0][0]
            list_of_layers_of_pairs = []
            tally_used_pairs = []

            self.reduced_coupling_list_to_del = convert_dict_to_list(
                self.reduced_coupling_map
            )
            for first_qubit, second_qubit_list in reduced_coupling_deque:
                for second_qubit in second_qubit_list:
                    grouping_pair = []

                    grouping_pair = self.handle_pair(
                        first_qubit, second_qubit, grouping_pair
                    )
                    if grouping_pair:
                        grouping_pair.sort()
                        # If grouping_pair not in list_of_layers_of_pairs:
                        list_of_layers_of_pairs.append(grouping_pair)
                        tally_used_pairs.extend(grouping_pair)

                        # Reset after each grouping.
                        self.tally_used_qubits = list()

                        # Need to rebuild a further reduced_coupling_map by tally_used_pairs.
                        self.reduced_coupling_list_to_del = convert_dict_to_list(
                            self.reduced_coupling_map
                        )
                        self.reduced_coupling_list_to_del = [
                            (q1, q2)
                            for (q1, q2) in self.reduced_coupling_list_to_del
                            if not (
                                (q1, q2) in tally_used_pairs
                                or (q2, q1) in tally_used_pairs
                            )
                        ]

            self.dict_of_layers_of_pairs[key]["useful"] = list_of_layers_of_pairs

            # Gather the information if there were any unused pairs.
            self.dict_of_layers_of_pairs[key][
                "unused"
            ] = self.reduced_coupling_list_to_del
            len_of_listoflayersofpairs = len(list_of_layers_of_pairs)
            # Check to see if the list_of_layer_pairs are unique and
            # gather them in self.unique_layers_of_pairs.
            if list_of_layers_of_pairs:
                if list_of_layers_of_pairs not in self.unique_layers_of_pairs:
                    self.unique_layers_of_pairs.append(list_of_layers_of_pairs)
                    if not self.min_number_of_layers:
                        self.min_number_of_layers = len_of_listoflayersofpairs
                    elif self.min_number_of_layers > len_of_listoflayersofpairs:
                        self.min_number_of_layers = len_of_listoflayersofpairs
                else:
                    a = 5  # For breakpoint

            # Each set of layers should be at the minimum amount, or we don't want it.
            self.min_layer_unique_layer_of_pairs = [
                layer_set
                for layer_set in self.unique_layers_of_pairs
                if len(layer_set) == self.min_number_of_layers
            ]

        self.combine_layers_populate()

        return (
            self.dict_of_layers_of_pairs,
            self.unique_layers_of_pairs,
            self.min_layer_unique_layer_of_pairs,
            self.combined_layers_min,
        )

    def handle_pair(
        self, first_qubit: int, second_qubit: int, grouping_pair: list
    ) -> list:
        """This is the beginning of a recursive algorithm. Return a list of pair that are n
        away from the first and second qubit. Continue searching through all the options
        and then return a group of pairs.

        Args:
            first_qubit (int): A qubit in a pair from the reduced_coupling_map.
            second_qubit (int): Another qubit in a pair from the reduced_coupling_map.
            grouping_pair (list): Holds a grouping of pairs for which are n away from each other.
                                The pairs are sorted when entered into this link.  This is so we can
                                compare with other sets that are created with different start qubits.

            Returns:
            list: List of Tuples which are a pair that are n away from each other.
        """
        a_pair = (first_qubit, second_qubit)
        a_pair_flipped = (second_qubit, first_qubit)
        a_pair_sorted = tuple(sorted(a_pair))
        n_away_first_qubit_list = self.entangling_dict[first_qubit]
        n_away_second_qubit_list = self.entangling_dict[second_qubit]

        # find the pairs from reduced coupling map that are n away from each other.
        if (
            a_pair_flipped in self.reduced_coupling_list_to_del
            or a_pair in self.reduced_coupling_list_to_del
        ):
            if (
                self.qubit_distance > 2
                and self.check_for_adjacent_qubits(
                    grouping_pair, first_qubit, second_qubit
                )
                or self.qubit_distance == 2
            ):
                grouping_pair.append(a_pair_sorted)
                self.tally_used_qubits.append(first_qubit)
                self.tally_used_qubits.append(second_qubit)
                # Reduce to a new list without qubits used for a_pair_sorted
                self.reduced_coupling_list_to_del = [
                    (q1, q2)
                    for (q1, q2) in self.reduced_coupling_list_to_del
                    if not (
                        first_qubit == q1
                        or first_qubit == q2
                        or second_qubit == q1
                        or second_qubit == q2
                    )
                ]

        # If the qubit has already been used, no point is testing pairs with it.
        if self.tally_used_qubits:
            n_away_first_qubit_list = [
                q1 for q1 in n_away_first_qubit_list if not q1 in self.tally_used_qubits
            ]
            n_away_second_qubit_list = [
                q2
                for q2 in n_away_second_qubit_list
                if not q2 in self.tally_used_qubits
            ]

        if a_pair_sorted in grouping_pair or a_pair in grouping_pair:
            for qubit_start in n_away_first_qubit_list:
                for qubit_test in n_away_second_qubit_list:
                    a_pair_test = (qubit_start, qubit_test)
                    a_pair_test_flipped = (qubit_test, qubit_start)
                    a_pair_test_sorted = tuple(sorted(a_pair_test))

                    if (
                        a_pair_test_flipped in self.reduced_coupling_list_to_del
                        or a_pair_test in self.reduced_coupling_list_to_del
                    ):
                        if (
                            self.qubit_distance > 2
                            and self.check_for_adjacent_qubits(
                                grouping_pair, qubit_start, qubit_test
                            )
                            or self.qubit_distance == 2
                        ):
                            grouping_pair.append(a_pair_test_sorted)
                            self.tally_used_qubits.append(qubit_start)
                            self.tally_used_qubits.append(qubit_test)

                            # Reduce to a new list without qubits used for a_pair
                            self.reduced_coupling_list_to_del = [
                                (q1, q2)
                                for (q1, q2) in self.reduced_coupling_list_to_del
                                if not (
                                    qubit_start == q1
                                    or qubit_start == q2
                                    or qubit_test == q1
                                    or qubit_test == q2
                                )
                            ]

                            # Need the if statement for the last case of double for loops.
                            if a_pair_sorted in grouping_pair:
                                grouping_pair = self.handle_pair(
                                    qubit_start, qubit_test, grouping_pair
                                )

                            break

        return grouping_pair

    def check_for_adjacent_qubits(self, grouping_pair: list, q1: int, q2: int) -> bool:
        """This is a check when creating layers and self.qubit_distance > 2.  Since we are searching on all possible directions, we need to confirm we don't
        select an adjacent qubit based on self.qubit_distance

        Args:
            grouping_pair (list): The layer which (q1,q2) could be placed in.
            q1 (int): One qubit of the coupling pair.
            q2 (int): Second qubit of the coupling pair.

        Returns:
            bool: This only give a true or false after checking the matrix of coupling pairs.
        """
        if not grouping_pair:
            # Since grouping pair is empty, add the pair to grouping pair.
            return True

        for index in range(self.qubit_distance - 2):
            # Check for q1.
            for used_qubit in self.tally_used_qubits:
                if (
                    self.list_entangle_results[index][
                        self.initial_layout_lookup[used_qubit],
                        self.initial_layout_lookup[q1],
                    ]
                    == 1
                ):
                    return False

            # Check for q2.
            for used_qubit in self.tally_used_qubits:
                if (
                    self.list_entangle_results[index][
                        self.initial_layout_lookup[used_qubit],
                        self.initial_layout_lookup[q2],
                    ]
                    == 1
                ):
                    return False

        return True

    def can_not_combine_layers(self, start_with_qubits: set, last_qubits: set) -> bool:
        """Are qubits being too close to each other between the two lists?  If they are too close,
        they can not be combined.

        Args:
            start_with_qubits (set): Qubits from one layer
            last_qubits (set): Qubits from a different layer to compare with.

        Returns:
            bool:   True if qubits are too close.
                    False if the two sets are islands with enough distance.
        """
        # Check every matrix that for spacing.
        #  If too close, they can not be combined.
        for index in range(self.qubit_distance - 2):

            for start_qubit in start_with_qubits:
                for last_qubit in last_qubits:
                    if (
                        self.list_entangle_results[index][
                            self.initial_layout_lookup[start_qubit],
                            self.initial_layout_lookup[last_qubit],
                        ]
                        == 1
                    ):
                        return True

        return False

    def combine_layers_populate(self):
        """Given a set of layers, one could combine the layers; like combining islands.
        Use self.min_layer_unique_layer_of_pairs.  For each set, if possible, compress them.
        Keep track of the size of sets and keep the smallest sized sets. Also, remove any duplicate sets."""

        for set_layers in self.min_layer_unique_layer_of_pairs:
            self.temp_sorted_by_len = sorted(set_layers, key=len, reverse=True)

            len_list = len(self.temp_sorted_by_len)

            # put the compressed list into self.temp_sorted_by_len
            if self.qubit_distance == 2:
                self.n2_compress(check_index=len_list - 1, length=len_list)
            else:
                self.matrix_compress(check_index=len_list - 1, length=len_list)

            len_compressed = len(self.temp_sorted_by_len)
            if not self.min_number_compress:
                # This is for the first time through.
                self.min_number_compress = len_compressed
            elif self.min_number_compress > len_compressed:
                self.min_number_compress = len_compressed

            if self.temp_sorted_by_len not in self.combined_layers:
                self.combined_layers.append(self.temp_sorted_by_len)
            # else:
            #     a = 5  # To set a breakpoint.

        # Reduce self.combined_layers to have len of self.min_number_compress only.
        self.combined_layers_min = [
            layer_set
            for layer_set in self.combined_layers
            if len(layer_set) == self.min_number_compress
        ]

    def matrix_compress(self, check_index: int, length: int):
        """Use this to see if the layers can be combined using the result of matrix multiplication
        based on self.qubit_distance.

        Args:
            check_index (int): If compressed, the size of set changes. Pass updated information to next recursive call.
            length (int): If compressed, the size of set changes. Pass updated information to next recursive call.
        """
        for compare_index in reversed(range(check_index + 1)):
            last_qubits = set()
            # Gather qubits for the last layer which is compared to layers before it.
            for q3, q4 in self.temp_sorted_by_len[compare_index]:
                last_qubits.add(q3)
                last_qubits.add(q4)

            for start_index in range(compare_index):
                start_with_qubits = set()
                # Gather the qubits for start layer.
                for q1, q2 in self.temp_sorted_by_len[start_index]:
                    start_with_qubits.add(q1)
                    start_with_qubits.add(q2)

                # Check matrixes for each pair comparison.

                if start_with_qubits.intersection(last_qubits):
                    # There is/are overlap of qubit(s).
                    pass

                elif self.can_not_combine_layers(start_with_qubits, last_qubits):
                    # They  qubits are too close to each other, so can not combine layers.
                    pass

                else:
                    # Qubits in the two layers do not overlap so can add the two layers.
                    # Also, remove one of the layers.
                    self.temp_sorted_by_len[start_index] = (
                        self.temp_sorted_by_len[start_index]
                        + self.temp_sorted_by_len[compare_index]
                    )
                    del self.temp_sorted_by_len[compare_index]

                    self.matrix_compress(check_index=length - 2, length=length - 1)

                    # Iterating anymore would be working wrong self.temp_sorted_by_len.
                    return

    def n2_compress(self, check_index: int, length: int):
        """This is meant to be used recursively for each set of layers.
        Sort each layer from largest to smallest.  Then look at the smallest and
        sequentially check the other layers to see if they can be combined.  If so, then
        restart the method again.

        Args:
            check_index (int): If compressed, the size of set changes. Pass updated information to next recursive call.
            length (int): If compressed, the size of set changes. Pass updated information to next recursive call.
        """
        for compare_index in reversed(range(check_index + 1)):
            for start_index in range(compare_index):
                start_with_qubits = set()
                last_qubits = set()

                for q1, q2 in self.temp_sorted_by_len[start_index]:
                    start_with_qubits.add(q1)
                    start_with_qubits.add(q2)
                for q3, q4 in self.temp_sorted_by_len[compare_index]:
                    last_qubits.add(q3)
                    last_qubits.add(q4)

                if start_with_qubits.intersection(last_qubits):
                    # There are overlap of qubits.
                    pass
                else:
                    # Qubits in the two layers do not overlap so can add the two layers.
                    # Also, remove one of the layers.
                    self.temp_sorted_by_len[start_index] = (
                        self.temp_sorted_by_len[start_index]
                        + self.temp_sorted_by_len[compare_index]
                    )
                    del self.temp_sorted_by_len[compare_index]

                    self.n2_compress(check_index=length - 2, length=length - 1)

                    # Iterating anymore would be working wrong self.temp_sorted_by_len.
                    return
        return


class PlotLayerData:
    """Visualize the layers for Ansatz."""

    def __init__(self, backend) -> None:
        """Provide the backend.

        Args:
            backend (_type_): _description_
        """
        self.backend = backend
        self.config = backend.configuration()
        self.n_qubits = self.config.n_qubits
        self.init_layout = list(range(self.n_qubits))
        self.list_of_layer_plots = []

    def plot_one_set_of_layers(self, a_set: list) -> list:
        """Give a set of layers.  A plot for each layer
        using self.backend will be generated.

        Args:
            a_set (list): List of lists.  Each list has tuple of coupling pair.

        Returns:
            list: Reference to each plot within the list.
        """

        for layer in a_set:
            layer_qubits = []
            for q1, q2 in layer:
                layer_qubits.append(q1)
                layer_qubits.append(q2)

            n_layer_qubits = len(layer_qubits)
            qc = QuantumCircuit(n_layer_qubits)

            idx_0 = 0
            idx_1 = 1
            for q1, q2 in layer:
                qc.cx(idx_0, idx_1)
                idx_0 += 2
                idx_1 += 2

            new_qc_lv3 = transpile(
                qc,
                initial_layout=layer_qubits,
                backend=self.backend,
                optimization_level=0,
            )

            a_plot = plot_circuit_layout(
                new_qc_lv3, backend=self.backend, view="physical"
            )
            self.list_of_layer_plots.append(a_plot)

        return self.list_of_layer_plots
=======
def get_outward_coupling_map(coupling_map, ent_map, start_qubits):
    """
    Recursive method for rearranging a coupling map to generate an entanglement
    map outward from a set of starting qubit(s). The new entanglement map is then
    suitable for use by canned algorithms such as TwoLocal in the entanglement= kwarg.

    Args:
        coupling_map: coupling map of backend (TODO: need to currently deepcopy this before calling method)
        ent_map: rearranged coupling map used for generating entanglement in correct order (TODO: currently take empty list)
        start_qubits: qubits to find the pairs containing (TODO: currently takes [middle_qubit])
    """
    next_qubits = []
    for pair in [pair for pair in coupling_map if pair[0] in start_qubits]:
        next_qubits.append(pair[1])
        ent_map.append(pair)
        coupling_map.remove(pair)
        coupling_map.remove(list(reversed(pair)))

    if next_qubits:
        get_outward_coupling_map(coupling_map, ent_map, next_qubits)


def get_layered_ansatz_coupling_map(coupling_map):
    """
    Method to layer entangling gates of an ansatz type into those that can be executed
    simultaneously. Currently assumes spacing of 1 qubit within a layer.
    TODO: extend to more than single-qubit spacing
    """
    # TODO: may want to make the below directional to support certain backends, i.e. ibm_sherbrooke
    ordered_cm = [pair for pair in coupling_map if pair[0] < pair[1]]

    # split entanglement map into sets of non-overlapping qubits
    ent_map = []
    for pair in ordered_cm:
        if ent_map == []:
            ent_map.append([pair])
        elif all(
            [
                any([pair[0] in epair or pair[1] in epair for epair in emap])
                for emap in ent_map
            ]
        ):
            ent_map.append([pair])
        else:
            for emap in ent_map:
                if all(
                    [pair[0] not in epair and pair[1] not in epair for epair in emap]
                ):
                    emap.append(pair)
                    break

    return ent_map
>>>>>>> bb424ab0
<|MERGE_RESOLUTION|>--- conflicted
+++ resolved
@@ -12,12 +12,8 @@
 
 """Utilities for dealing with backends and their coupling maps."""
 import warnings
-<<<<<<< HEAD
 from typing import Optional, Union, Tuple
 from copy import deepcopy
-=======
-from typing import Optional
->>>>>>> bb424ab0
 from collections import defaultdict, OrderedDict
 from qiskit import BasicAer
 from qiskit.providers import Backend, Provider
@@ -44,7 +40,6 @@
     raise ValueError("The given name does not match any supported backends.")
 
 
-<<<<<<< HEAD
 def get_outward_coupling_map(coupling_map, ent_map, start_qubits):
     """
     Recursive method for rearranging a coupling map to generate an entanglement
@@ -100,86 +95,7 @@
                     break
 
     return ent_map
-=======
-def get_entangling_map_from_init_layout(
-    coupling_map: list, init_layout: set
-) -> list[list]:
-    """Give a sub-set of desired qubits denoted in init_layout, which is limited by qubits
-    within the coupling map, generate a new list of entangling qubits.  The entangling qubits
-    is a subset of availabe qubits from the coupling map.
-
-    Args:
-        coupling_map (list): From provider's backend.
-        init_layout (set): Qubit_ids which are desired and a subset of available
-                            qubits from coupling map.
-
-    Raises:
-        ValueError: User requested a qubit with does not exist in the coupling map.
-
-    Returns:
-        list[list]: Same format at coupling map, but contains only qubits which
-                    are desired from init_layout. The list has been sorted
-                    by both the first and second qubits pairs.
-    """
-    # Working on this.
-    answer, coupling_set = confirm_init_layout_qubits_in_coupling_map(
-        coupling_map, init_layout
-    )
-    if not answer:
-        error_string = "A request to use qubit which does not exist in backend."
-        raise ValueError(error_string)
-
-    the_diff = coupling_set.symmetric_difference(init_layout)
-    if the_diff:
-        # The coupling_map_dict is an OrderedDict SO the keys are already sorted.
-        coupling_map_dict = convert_list_map_to_dict(coupling_map)
-        for qubit_id in the_diff:
-            coupling_map_dict.pop(qubit_id)
-
-        # Rebuild the reduced list map for qubits that user denoted in init_layout.
-        entangling_map = []
-
-        # Sort just the keys of dict which represents the first_qubit of pair.
-        for first_qubit, connection in sorted(coupling_map_dict.items()):
-            # The value is a list of connections for second_qubit, so sort that separately.
-            for second_qubit in sorted(connection):
-                if second_qubit in init_layout:
-                    entangling_map.append([first_qubit, second_qubit])
-
-        # The number of qubits is LESS, than what was provided by provider.
-        return entangling_map
-    else:
-        # The number of qubits within init_layout is the same as provided by provider.
-        return coupling_map
-
-
-def confirm_init_layout_qubits_in_coupling_map(
-    coupling_map: list[list], init_layout: set
-) -> tuple[bool, set]:
-    """Confirm that init_layout has qubits that are equal or less than the coupling map.
-
-    Args:
-        coupling_map (list[list]): From backend determined by provider.
-        init_layout (set): Determined by user, typically the best qubits on a given backend.
-
-    Returns:
-        bool: If init_layout has qubits within coupling_map.
-        set: The qubits from coupling map.
-    """
-    cm_set = set()
-    il_set = set(init_layout)
-    for item in coupling_map:
-        subset = set(item)
-        cm_set.update(subset)
-
-    a_subset = il_set.issubset(cm_set)
-    if not a_subset:
-        message = (
-            f"The qubits in init_layout: {il_set} are not in coupling_map: {cm_set}"
-        )
-        warnings.warn(message)
-    return a_subset, cm_set
->>>>>>> bb424ab0
+
 
 
 def convert_list_map_to_dict(list_map: list) -> defaultdict:
@@ -216,7 +132,6 @@
     return map_dict
 
 
-<<<<<<< HEAD
 def convert_dict_to_list(coupling_map_dict: defaultdict) -> list:
     """Change the format from dict to list of potential qubits.
 
@@ -909,58 +824,4 @@
             )
             self.list_of_layer_plots.append(a_plot)
 
-        return self.list_of_layer_plots
-=======
-def get_outward_coupling_map(coupling_map, ent_map, start_qubits):
-    """
-    Recursive method for rearranging a coupling map to generate an entanglement
-    map outward from a set of starting qubit(s). The new entanglement map is then
-    suitable for use by canned algorithms such as TwoLocal in the entanglement= kwarg.
-
-    Args:
-        coupling_map: coupling map of backend (TODO: need to currently deepcopy this before calling method)
-        ent_map: rearranged coupling map used for generating entanglement in correct order (TODO: currently take empty list)
-        start_qubits: qubits to find the pairs containing (TODO: currently takes [middle_qubit])
-    """
-    next_qubits = []
-    for pair in [pair for pair in coupling_map if pair[0] in start_qubits]:
-        next_qubits.append(pair[1])
-        ent_map.append(pair)
-        coupling_map.remove(pair)
-        coupling_map.remove(list(reversed(pair)))
-
-    if next_qubits:
-        get_outward_coupling_map(coupling_map, ent_map, next_qubits)
-
-
-def get_layered_ansatz_coupling_map(coupling_map):
-    """
-    Method to layer entangling gates of an ansatz type into those that can be executed
-    simultaneously. Currently assumes spacing of 1 qubit within a layer.
-    TODO: extend to more than single-qubit spacing
-    """
-    # TODO: may want to make the below directional to support certain backends, i.e. ibm_sherbrooke
-    ordered_cm = [pair for pair in coupling_map if pair[0] < pair[1]]
-
-    # split entanglement map into sets of non-overlapping qubits
-    ent_map = []
-    for pair in ordered_cm:
-        if ent_map == []:
-            ent_map.append([pair])
-        elif all(
-            [
-                any([pair[0] in epair or pair[1] in epair for epair in emap])
-                for emap in ent_map
-            ]
-        ):
-            ent_map.append([pair])
-        else:
-            for emap in ent_map:
-                if all(
-                    [pair[0] not in epair and pair[1] not in epair for epair in emap]
-                ):
-                    emap.append(pair)
-                    break
-
-    return ent_map
->>>>>>> bb424ab0
+        return self.list_of_layer_plots