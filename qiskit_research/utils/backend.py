# This code is part of Qiskit.
#
# (C) Copyright IBM 2022.
#
# This code is licensed under the Apache License, Version 2.0. You may
# obtain a copy of this license in the LICENSE.txt file in the root directory
# of this source tree or at http://www.apache.org/licenses/LICENSE-2.0.
#
# Any modifications or derivative works of this code must retain this
# copyright notice, and modified files need to carry a notice indicating
# that they have been altered from the originals.

"""Utilities for dealing with backends and their coupling maps."""
import warnings
from typing import Optional, Union, Tuple
from copy import deepcopy
from collections import defaultdict, OrderedDict
from qiskit import BasicAer
from qiskit.providers import Backend, Provider
from qiskit_aer import AerSimulator
import numpy as np
from numpy.linalg import matrix_power
<<<<<<< HEAD
=======
from collections import deque

# To plot the layers with a set for Ansatz.
from qiskit.visualization import plot_circuit_layout
from qiskit import QuantumCircuit, transpile
>>>>>>> 3791765d


def get_backend(
    name: str, provider: Optional[Provider], seed_simulator: Optional[int] = None
) -> Backend:
    """Retrieve a backend."""
    if provider is not None:
        return provider.get_backend(name)
    if name == "aer_simulator":
        return AerSimulator(seed_simulator=seed_simulator)
    if name == "statevector_simulator":
        return BasicAer.get_backend("statevector_simulator")
    raise ValueError("The given name does not match any supported backends.")


<<<<<<< HEAD
def get_entangling_map_from_init_layout(
    coupling_map: list, init_layout: set, qubit_distance: int = 2
) -> Tuple[dict, list]:
    """Give an equal or subset of desired qubits denoted in init_layout, which should be limited by qubits
    within the coupling map, generate a new dict of entangling qubits.  The entangling qubits
    is equal or a subset of available qubits from the coupling map that are apart by qubit_distance.

    Args:
        coupling_map (list): From provider's backend.
        init_layout (set): Qubit_ids which are desired and a subset of available
                            qubits from coupling map.
        qubit_distance (int, optional): Determines exponent for matrix multiplication. Defaults to 2.

    Raises:
        ValueError: User requested a qubit with does not exist in the coupling map.

    Returns:
        dict: Contains only qubits which are desired from init_layout. The list has been sorted
            by both the first and second qubits pairs. Then put desired qubits formatted within a matrix
            and multiplied by qubit_distance times. The number in the matrix corresponds to how many
            paths in the graphs connect the two qubits.  Within the result of matrix multiplication, use
            the qubits with "1"  entry within the matrix.
        list[list]: same data as list dict but each sublist is a pair of key,value from dict.  The value is
            a list, so the pair is made with each entry of the list.
    """
    sorted_init_layout = sorted(init_layout)
    # Working on this.
    answer, coupling_set = confirm_init_layout_qubits_in_coupling_map(
        coupling_map, sorted_init_layout
    )
    if not answer:
        error_string = "A request to use qubit which does not exist in backend."
        raise ValueError(error_string)

    the_diff = coupling_set.symmetric_difference(sorted_init_layout)
    coupling_map_dict = convert_list_map_to_dict(coupling_map)
    entangling_map_dict, reduced_coupling_list = matrix_to_get_entangle_dict(
        the_diff,
        coupling_map_dict,
        sorted_init_layout,
        qubit_distance,
    )
    return entangling_map_dict, reduced_coupling_list


def matrix_to_get_entangle_dict(
    the_diff: set,
    coupling_map_dict: defaultdict,
    sorted_init_layout: list,
    qubit_distance: int = 2,
) -> Tuple[defaultdict, list]:
    """_summary_

    Args:
        the_diff (set): Qubits that are within the coupling_map VS init_layout.
        coupling_map_dict (defaultdict): Reformatted coupling_map key=first_qubit,
                                            value=list of all qubits connected to it.
        sorted_init_layout (list): Can use the index of the qubits to determine layout of matrix axis.
        qubit_distance (int, optional): The exponent of square matrix.  Defaults to 2.

    Returns:
        defaultdict: Contains only qubits which are desired from init_layout. The list has been sorted
            by both the first and second qubits pairs. Then put desired qubits formatted within a matrix
            and multiplied by qubit_distance times. The number in the matrix corresponds to how many
            paths in the graphs connect the two qubits.  Within the result of matrix multiplication, use
            the qubits with "1"  entry within the matrix, which is not on the diagonal.
        list[list(tuple)]: Each sublist is a list of pair where the first qubit is
                            qubit_distance away from second qubit. The pairs are not repeated.
    """

    if the_diff:
        for qubit_id in the_diff:
            coupling_map_dict.pop(qubit_id)
    # Note: coupling_map_dict has been reduced by init_layout just for ONLY the key.
    # The value will be reduced later and put into reduced_coupling_map.

    # Interim solution, still need to address qubit_distance.
    size_of_matrix = len(sorted_init_layout)

    # Populate the matrix with zero.
    entangle_matrix = np.zeros([size_of_matrix, size_of_matrix], dtype=int)
    initial_layout_lookup = defaultdict(int)

    # Populate a dict to contain the information about the reduced coupling map.
    reduced_coupling_map = defaultdict(list)

    # For each qubit, denote the index on the matrix axis.
    for index, qubit in enumerate(sorted_init_layout):
        initial_layout_lookup[qubit] = index

    # For every connection between first and second qubits, fill the connections with value of 1.

    # Sort just the keys of dict which represents the first_qubit of pair.
    for first_qubit, connection in sorted(coupling_map_dict.items()):
        # The value is a list of connections for second_qubit, so sort that separately.
        for second_qubit in sorted(connection):
            # Rebuild the reduced list map for qubits that user denoted in sorted_init_layout.
            if second_qubit in sorted_init_layout:
                entangle_matrix[
                    initial_layout_lookup[first_qubit],
                    initial_layout_lookup[second_qubit],
                ] = 1

                # This dict has both the key and value limited by init_layout.
                reduced_coupling_map[first_qubit].append(second_qubit)

    entangled_result = matrix_power(entangle_matrix, qubit_distance)
    entangling_dict = matrix_to_dict(entangled_result, sorted_init_layout)
    list_of_layers_of_pairs = pairs_from_n_and_reduced_coupling_map(
        entangling_dict, reduced_coupling_map
    )

    return entangling_dict, list_of_layers_of_pairs


def pairs_from_n_and_reduced_coupling_map(
    entangling_dict: defaultdict, reduced_coupling_map: defaultdict
) -> list:
    """By using the reduced coupling map to look at qubit_distance within entangling_dict,
    create list of layers.  Each layer is a grouping of tuples of qubit pairs.

    Args:
        entangling_dict (defaultdict): Contains only qubits which are desired from init_layout. The list has been sorted
            by both the first and second qubits pairs. Then put desired qubits formatted within a matrix
            and multiplied by qubit_distance times. The number in the matrix corresponds to how many
            paths in the graphs connect the two qubits.  Within the result of matrix multiplication, use
            the qubits with "1"  entry within the matrix, which is not on the diagonal.
        reduced_coupling_map (defaultdict): This dict has both the key and value limited by init_layout.

    Returns:
        list[list(tuple)]: Each sublist is a list of pair where the first qubit is
                            qubit_distance away from second qubit. The pairs are not repeated
    """

    # This sort may not be needed.
    # The grouping by layer is different if the below sort is executed.
    sorted_reduced_coupling_map = OrderedDict(
        sorted(reduced_coupling_map.items(), key=lambda x: len(x[1]), reverse=True)
    )
    # Get a list of tuples for what is desired.
    reduced_coupling_list_to_del = dict_to_list(sorted_reduced_coupling_map)
    pairs_with_n = []
    for first_qubit, second_qubit_list in sorted_reduced_coupling_map.items():
        for second_qubit in second_qubit_list:
            n_away_first_qubit_list = entangling_dict[first_qubit]
            # n_away_first_qubit_list.append(first_qubit)
            n_away_second_qubit_list = entangling_dict[second_qubit]
            # n_away_second_qubit_list.append(second_qubit)

            # find the pairs from reduced coupling map that are n away from each other.
            grouping_pair = []
            a_pair = (first_qubit, second_qubit)
            if a_pair in reduced_coupling_list_to_del:
                grouping_pair.append(a_pair)
                reduced_coupling_list_to_del.remove(a_pair)

            for qubit_start in n_away_first_qubit_list:
                for qubit_test in n_away_second_qubit_list:
                    a_pair = (qubit_start, qubit_test)
                    if a_pair in reduced_coupling_list_to_del:
                        grouping_pair.append(a_pair)
                        reduced_coupling_list_to_del.remove(a_pair)
                        # After finding a pair with first qubit, don't look for any more pairs.
                        break
            if grouping_pair:
                pairs_with_n.append(grouping_pair)

    return pairs_with_n


def dict_to_list(coupling_map_dict: defaultdict) -> list:
    """Change the format from dict to list of potential qubits.

    Args:
        coupling_map_dict (defaultdict): A dict where the key is fist_qubit, and the value is the
                                        list of potential second qubits.

    Returns:
        list: Reformatted list of qubit pairs.
    """
    coupling_map_list = []
    for first_qubit, second_qubit_list in coupling_map_dict.items():
        for second_qubit in second_qubit_list:
            coupling_map_list.append((first_qubit, second_qubit))

    return coupling_map_list


def matrix_to_dict(
    entangled_result: "numpy.ndarray",
    sorted_init_layout: list,
) -> dict:
    """Extract qubit ids for when the matrix is equal to 1 and formats the data
    with key=start_qubit with a value(list) of the second_qubit.

    The number in the matrix corresponds to how many paths in the graphs connect
    the two qubits. For a value of 3 then, the qubits could be next to each other
    but you can find paths that double-back to the qubit in question. For this reason,
    it is important to only consider the pairs whose value is 1, along with not being
    on the diagonal.

    Args:
        entangled_result (numpy.ndarray): 2-D square array with each index corresponding to
                                        qubits in the sorted_init_layout.
        sorted_init_layout (list): Sorted list of the user-provided init_layout.  The init_layout,
                                ideally denotes the "good" qubits.

    Returns:
        dict: Using the entangled_result, provide key=start_qubit with a value(list)
            of the second_qubit
    """

    entangling_dict = defaultdict(list)
    for first_index, row in enumerate(entangled_result):
        for second_index, value in enumerate(row):
            if value == 1 and first_index != second_index:
                entangling_dict[sorted_init_layout[first_index]].append(
                    sorted_init_layout[second_index]
                )
    return entangling_dict
=======
def get_outward_coupling_map(coupling_map, ent_map, start_qubits):
    """
    Recursive method for rearranging a coupling map to generate an entanglement
    map outward from a set of starting qubit(s). The new entanglement map is then
    suitable for use by canned algorithms such as TwoLocal in the entanglement= kwarg.

    Args:
        coupling_map: coupling map of backend
                    (TODO: need to currently deepcopy this before calling method)
        ent_map: rearranged coupling map used for generating entanglement in correct order
                (TODO: currently take empty list)
        start_qubits: qubits to find the pairs containing
                        TODO: currently takes [middle_qubit])
    """
    next_qubits = []
    for pair in [pair for pair in coupling_map if pair[0] in start_qubits]:
        next_qubits.append(pair[1])
        ent_map.append(pair)
        coupling_map.remove(pair)
        coupling_map.remove(list(reversed(pair)))

    if next_qubits:
        get_outward_coupling_map(coupling_map, ent_map, next_qubits)

>>>>>>> 3791765d

def get_layered_ansatz_coupling_map(coupling_map):
    """
    Method to layer entangling gates of an ansatz type into those that can be executed
    simultaneously. Currently assumes spacing of 1 qubit within a layer.
    TODO: extend to more than single-qubit spacing
    """
    # TODO: may want to make the below directional to support certain backends, i.e. ibm_sherbrooke
    ordered_cm = [pair for pair in coupling_map if pair[0] < pair[1]]

<<<<<<< HEAD
def confirm_init_layout_qubits_in_coupling_map(
    coupling_map: list[list], init_layout: list
) -> tuple[bool, set]:
    """Confirm that init_layout has qubits that are equal or less than the coupling map.

    Args:
        coupling_map (list[list]): From backend determined by provider.
        init_layout (list): Determined by user, typically the best qubits on a given backend.
=======
    # split entanglement map into sets of non-overlapping qubits
    ent_map = []
    for pair in ordered_cm:
        if ent_map == []:
            ent_map.append([pair])
        elif all(
            [
                any([pair[0] in epair or pair[1] in epair for epair in emap])
                for emap in ent_map
            ]
        ):
            ent_map.append([pair])
        else:
            for emap in ent_map:
                if all(
                    [pair[0] not in epair and pair[1] not in epair for epair in emap]
                ):
                    emap.append(pair)
                    break

    return ent_map
>>>>>>> 3791765d



def convert_list_map_to_dict(list_map: list) -> defaultdict:
    """Reorganize the coupling map since qubits may not be symmetric.

    Args:
        list_map (list): The map obtained from the backend.

    Raises:
        ValueError: Each sublist-pair within coupling_map should be a start and end qubit integers.

    Returns:
        defaultdict: Each key is a start qubit, the value hold a list of qubits that can be
                    be second qubit.  This accounts for if the qubits are non-symmetric.
    """

    if list_map:  # If there is something inside the list_map.
        map_dict = defaultdict(list)
    else:
        warnings.warn("The list_map is empty. No dict will be returned.")
        return None

    for pair in list_map:
        len_sublist = len(pair)
        if len_sublist == 2:
            first_qubit, second_qubit = pair
            map_dict[first_qubit].append(second_qubit)
        else:
            error_string = (
                f"The length of each sublist within list map should contain "
                f"only 2 integers. You have {len_sublist},  for pair: {pair}"
            )
            raise ValueError(error_string)
    return map_dict


def convert_dict_to_list(coupling_map_dict: defaultdict) -> list:
    """Change the format from dict to list of potential qubits.

    Args:
        coupling_map_dict (defaultdict): A dict where the key is fist_qubit, and the value is the
                                        list of potential second qubits.

    Returns:
        list: Reformatted list of qubit pairs.
    """
    coupling_map_list = []
    for first_qubit, second_qubit_list in coupling_map_dict.items():
        for second_qubit in second_qubit_list:
            coupling_map_list.append((first_qubit, second_qubit))

    return coupling_map_list


def matrix_to_dict(
    entangled_result: "numpy.ndarray",
    sorted_init_layout: list,
) -> dict:
    """Extract qubit ids for when the matrix is equal to 1 and formats the data
    with key=start_qubit with a value(list) of the second_qubit.

    The number in the matrix corresponds to how many paths in the graphs connect
    the two qubits. For a value of 3 then, the qubits could be next to each other
    but you can find paths that double-back to the qubit in question. For this reason,
    it is important to only consider the pairs whose value is 1, along with not being
    on the diagonal.

    Args:
        entangled_result (numpy.ndarray): 2-D square array with each index corresponding to
                                        qubits in the sorted_init_layout.
        sorted_init_layout (list): Sorted list of the user-provided init_layout.  The init_layout,
                                ideally denotes the "good" qubits.

    Returns:
        dict: Using the entangled_result, provide key=start_qubit with a value(list)
            of the second_qubit
    """

    entangling_dict = defaultdict(list)
    for first_index, row in enumerate(entangled_result):
        for second_index, value in enumerate(row):
            if value == 1 and first_index != second_index:
                entangling_dict[sorted_init_layout[first_index]].append(
                    sorted_init_layout[second_index]
                )
    return entangling_dict


class PopulateCouplingMapDictAndMatrixDict:
    """Return entangling_map_dict and reduced_coupling_list."""

    def __init__(self, coupling_map: list, init_layout: set, qubit_distance: int = 2):
        """Prepare the data so that logic to pair the qubits can be implemented.

        Args:
            coupling_map (list): From provider's backend.
            init_layout (set): Qubit_ids which are desired and a subset of available
                                qubits from coupling map.
            qubit_distance (int, optional): Determines exponent for matrix multiplication. Defaults to 2.
        """
        self.coupling_map = coupling_map
        # Used to determine self.the_diff
        self.coupling_set = None
        # coupling_map_dict (defaultdict): Reformatted coupling_map key=first_qubit,
        #                                     value=list of all qubits connected to it.
        self.coupling_map_dict = None

        self.init_layout = init_layout
        # sorted_init_layout (list): Can use the index of the qubits to determine layout of matrix axis.
        self.sorted_init_layout = None

        # the_diff (set): Qubits that are within the coupling_map VS init_layout.
        self.the_diff = None

        self.qubit_distance = qubit_distance
        self.populate_coupling_map_dict()

        self.initial_layout_lookup = (
            None  # Denotes the qubits for entangle_result and entangle_matrix.
        )

        # Set up matrix before multiplying to exponent=self.qubit_distance.
        self.entangle_matrix = None

        # Hold intermediate results for matrix multiplication.
        self.list_entangle_results = []

        # Hold result of self.entangle_matrix to the exponent self.qubit_distance
        self.entangled_result = None  # The result of matrix multiplication.

        # Populate a dict to contain the information about the reduced coupling map.
        self.reduced_coupling_map = defaultdict(list)
        self.create_entangle_matrix()
        self.entangling_dict = self._matrix_to_get_entangle_dict()  # defaultdict(list)

    def populate_coupling_map_dict(self):
        """Do some error checking and convert the coupling map to a dict.

        Raises:
            ValueError: User requested a qubit with does not exist in the coupling map.
        """
        self.sorted_init_layout = sorted(self.init_layout)
        # Working on this.
        answer, self.coupling_set = self._confirm_init_layout_qubits_in_coupling_map()
        if not answer:
            error_string = "A request to use qubit which does not exist in backend."
            raise ValueError(error_string)

        self.the_diff = self.coupling_set.symmetric_difference(self.sorted_init_layout)
        self.coupling_map_dict = convert_list_map_to_dict(self.coupling_map)

    def create_entangle_matrix(self):
        """Give an equal or subset of desired qubits denoted in self.init_layout, which should be limited by qubits
        within the coupling map, generate a new dict of entangling qubits.  The entangling qubits
        is equal or a subset of available qubits from the self.coupling map that are apart by self.qubit_distance.
        """

        if self.the_diff:
            for qubit_id in self.the_diff:
                self.coupling_map_dict.pop(qubit_id)
        # Note: coupling_map_dict has been reduced by init_layout just for ONLY the key.
        # The value will be reduced later and put into reduced_coupling_map.

        # Interim solution, still need to address self.qubit_distance.
        size_of_matrix = len(self.sorted_init_layout)

        # Populate the matrix with zero.
        self.entangle_matrix = np.zeros([size_of_matrix, size_of_matrix], dtype=int)

    def _confirm_init_layout_qubits_in_coupling_map(self) -> tuple[bool, set]:
        """Confirm that init_layout has qubits that are equal or less than the coupling map.

        Returns:
            bool: If self.init_layout has qubits within coupling_map.
            set: The qubits from coupling map.
        """
        cm_set = set()
        il_set = set(self.init_layout)
        for item in self.coupling_map:
            subset = set(item)
            cm_set.update(subset)

        a_subset = il_set.issubset(cm_set)
        if not a_subset:
            message = (
                f"The qubits in init_layout: {il_set} are not in coupling_map: {cm_set}"
            )
            warnings.warn(message)
        return a_subset, cm_set

    def _matrix_to_get_entangle_dict(
        self,
    ) -> dict:
        """Give an equal or subset of desired qubits denoted in self.init_layout, which should be limited by qubits
        within the coupling map, generate a new dict of entangling qubits.  The entangling qubits
        is equal or a subset of available qubits from the self.coupling map that are apart by self.qubit_distance.

        Returns:
            defaultdict(list): Contains only qubits which are desired from init_layout. The list has been sorted
                by both the first and second qubits pairs. Then put desired qubits formatted within a matrix
                and multiplied by self.qubit_distance times. The number in the matrix corresponds to how many
                paths in the graphs connect the two qubits.  Within the result of matrix multiplication, use
                the qubits with "1"  entry within the matrix, which is not on the diagonal.

        """

        self.initial_layout_lookup = defaultdict(int)

        # For each qubit, denote the index on the matrix axis.
        for index, qubit in enumerate(self.sorted_init_layout):
            self.initial_layout_lookup[qubit] = index

        # For every connection between first and second qubits, fill the connections with value of 1.

        # Sort just the keys of dict which represents the first_qubit of pair.
        for first_qubit, connection in sorted(self.coupling_map_dict.items()):
            # The value is a list of connections for second_qubit, so sort that separately.
            for second_qubit in sorted(connection):
                # Rebuild the reduced list map for qubits that user denoted in self.sorted_init_layout.
                if second_qubit in self.sorted_init_layout:
                    self.entangle_matrix[
                        self.initial_layout_lookup[first_qubit],
                        self.initial_layout_lookup[second_qubit],
                    ] = 1

                    # This dict has both the key and value limited by init_layout.
                    self.reduced_coupling_map[first_qubit].append(second_qubit)

        self._build_intermediate_matrices()
        entangling_dict = matrix_to_dict(self.entangled_result, self.sorted_init_layout)

        return entangling_dict

    def _build_intermediate_matrices(self):
        """Keep a list of intermediate matrices since we need to use the intermediate matrices to check if coupling pair is spaced apart as desired."""

        # Index 0
        self.list_entangle_results.append(self.entangle_matrix)

        for each_mult in range(1, self.qubit_distance):
            # Places matrix in index each_mult.
            self.list_entangle_results.append(
                np.matmul(
                    self.list_entangle_results[each_mult - 1], self.entangle_matrix
                )
            )
        # test_to_compare = matrix_power(self.entangle_matrix, self.qubit_distance)
        self.entangled_result = self.list_entangle_results[self.qubit_distance - 1]


class GetEntanglingMapFromInitLayout(PopulateCouplingMapDictAndMatrixDict):
    """Use the parent class to gather the data for sorting. Then this class will sort
    according to desired Ansatz.
    """

    def __init__(self, coupling_map: list, init_layout: set, qubit_distance: int = 2):
        """Pass arguments to parent init and denote variable to hold result of sorting.

        Args:
            coupling_map (list): From provider's backend.
            init_layout (set): Qubit_ids which are desired and a subset of available
                                qubits from coupling map.
            qubit_distance (int, optional): Determines exponent for matrix multiplication. Defaults to 2.
        """
        PopulateCouplingMapDictAndMatrixDict.__init__(
            self,
            coupling_map=coupling_map,
            init_layout=init_layout,
            qubit_distance=qubit_distance,
        )
        self.dict_of_layers_of_pairs = defaultdict(lambda: defaultdict(list))
        self.unique_layers_of_pairs = []  # Will be a lists of lists which is sorted.
        # Will be list of lists with minimum number of layers.
        self.min_layer_unique_layer_of_pairs = []
        self.combined_layers = []
        self.combined_layers_min = []
        self.temp_sorted_by_len = []
        # Keeps track of the smallest len within self.temp_sorted_by_len
        self.min_number_compress = None

        self.reduced_coupling_list_to_del = None
        self.tally_used_qubits = []
        self.min_number_of_layers = None

    def pairs_from_n_and_reduced_coupling_map(self):
        """By using the reduced_coupling_map to look at qubit_distance within self.entangling_dict,
        create list of layers.  Each layer is a grouping of tuples of qubit pairs. A grouping of layers is
        made by starting with each qubit identified from the reduced_coupling_map.

        Returns:

            defaultdict[defaultdict]]:  self.dict_of_layers_of_pairs gets populated now. The key is the qubit which is used
                                        to start the search. There is a second key which denotes the unused pairs within the
                                        search.
            list[list(tuple)]: Each sublist are lists of pairs which are not repeated.
                                Each sublist should be unique.
                                Each sublist should have number of layers to be the minimum.
        """

        reduced_coupling_deque = deque(self.reduced_coupling_map.items())
        self.min_number_of_layers = None

        # Rotate reduced_coupling_deque until going through each qubit.  Each start-qubit can
        # give potentially a different set of groupings.
        for index in range(len(reduced_coupling_deque)):
            reduced_coupling_deque.rotate(1)  # Rotate just once for each index.
            key = reduced_coupling_deque[0][0]
            list_of_layers_of_pairs = []
            tally_used_pairs = []

            self.reduced_coupling_list_to_del = convert_dict_to_list(
                self.reduced_coupling_map
            )
            for first_qubit, second_qubit_list in reduced_coupling_deque:
                for second_qubit in second_qubit_list:
                    grouping_pair = []

                    grouping_pair = self.handle_pair(
                        first_qubit, second_qubit, grouping_pair
                    )
                    if grouping_pair:
                        grouping_pair.sort()
                        # If grouping_pair not in list_of_layers_of_pairs:
                        list_of_layers_of_pairs.append(grouping_pair)
                        tally_used_pairs.extend(grouping_pair)

                        # Reset after each grouping.
                        self.tally_used_qubits = list()

                        # Need to rebuild a further reduced_coupling_map by tally_used_pairs.
                        self.reduced_coupling_list_to_del = convert_dict_to_list(
                            self.reduced_coupling_map
                        )
                        self.reduced_coupling_list_to_del = [
                            (q1, q2)
                            for (q1, q2) in self.reduced_coupling_list_to_del
                            if not (
                                (q1, q2) in tally_used_pairs
                                or (q2, q1) in tally_used_pairs
                            )
                        ]

            self.dict_of_layers_of_pairs[key]["useful"] = list_of_layers_of_pairs

            # Gather the information if there were any unused pairs.
            self.dict_of_layers_of_pairs[key][
                "unused"
            ] = self.reduced_coupling_list_to_del
            len_of_listoflayersofpairs = len(list_of_layers_of_pairs)
            # Check to see if the list_of_layer_pairs are unique and
            # gather them in self.unique_layers_of_pairs.
            if list_of_layers_of_pairs:
                if list_of_layers_of_pairs not in self.unique_layers_of_pairs:
                    self.unique_layers_of_pairs.append(list_of_layers_of_pairs)
                    if not self.min_number_of_layers:
                        self.min_number_of_layers = len_of_listoflayersofpairs
                    elif self.min_number_of_layers > len_of_listoflayersofpairs:
                        self.min_number_of_layers = len_of_listoflayersofpairs
                else:
                    a = 5  # For breakpoint

            # Each set of layers should be at the minimum amount, or we don't want it.
            self.min_layer_unique_layer_of_pairs = [
                layer_set
                for layer_set in self.unique_layers_of_pairs
                if len(layer_set) == self.min_number_of_layers
            ]

        self.combine_layers_populate()

        return (
            self.dict_of_layers_of_pairs,
            self.unique_layers_of_pairs,
            self.min_layer_unique_layer_of_pairs,
            self.combined_layers_min,
        )

    def handle_pair(
        self, first_qubit: int, second_qubit: int, grouping_pair: list
    ) -> list:
        """This is the beginning of a recursive algorithm. Return a list of pair that are n
        away from the first and second qubit. Continue searching through all the options
        and then return a group of pairs.

        Args:
            first_qubit (int): A qubit in a pair from the reduced_coupling_map.
            second_qubit (int): Another qubit in a pair from the reduced_coupling_map.
            grouping_pair (list): Holds a grouping of pairs for which are n away from each other.
                                The pairs are sorted when entered into this link.  This is so we can
                                compare with other sets that are created with different start qubits.

            Returns:
            list: List of Tuples which are a pair that are n away from each other.
        """
        a_pair = (first_qubit, second_qubit)
        a_pair_flipped = (second_qubit, first_qubit)
        a_pair_sorted = tuple(sorted(a_pair))
        n_away_first_qubit_list = self.entangling_dict[first_qubit]
        n_away_second_qubit_list = self.entangling_dict[second_qubit]

        # find the pairs from reduced coupling map that are n away from each other.
        if (
            a_pair_flipped in self.reduced_coupling_list_to_del
            or a_pair in self.reduced_coupling_list_to_del
        ):
            if (
                self.qubit_distance > 2
                and self.check_for_adjacent_qubits(
                    grouping_pair, first_qubit, second_qubit
                )
                or self.qubit_distance == 2
            ):
                grouping_pair.append(a_pair_sorted)
                self.tally_used_qubits.append(first_qubit)
                self.tally_used_qubits.append(second_qubit)
                # Reduce to a new list without qubits used for a_pair_sorted
                self.reduced_coupling_list_to_del = [
                    (q1, q2)
                    for (q1, q2) in self.reduced_coupling_list_to_del
                    if not (
                        first_qubit == q1
                        or first_qubit == q2
                        or second_qubit == q1
                        or second_qubit == q2
                    )
                ]

        # If the qubit has already been used, no point is testing pairs with it.
        if self.tally_used_qubits:
            n_away_first_qubit_list = [
                q1 for q1 in n_away_first_qubit_list if not q1 in self.tally_used_qubits
            ]
            n_away_second_qubit_list = [
                q2
                for q2 in n_away_second_qubit_list
                if not q2 in self.tally_used_qubits
            ]

        if a_pair_sorted in grouping_pair or a_pair in grouping_pair:
            for qubit_start in n_away_first_qubit_list:
                for qubit_test in n_away_second_qubit_list:
                    a_pair_test = (qubit_start, qubit_test)
                    a_pair_test_flipped = (qubit_test, qubit_start)
                    a_pair_test_sorted = tuple(sorted(a_pair_test))

                    if (
                        a_pair_test_flipped in self.reduced_coupling_list_to_del
                        or a_pair_test in self.reduced_coupling_list_to_del
                    ):
                        if (
                            self.qubit_distance > 2
                            and self.check_for_adjacent_qubits(
                                grouping_pair, qubit_start, qubit_test
                            )
                            or self.qubit_distance == 2
                        ):
                            grouping_pair.append(a_pair_test_sorted)
                            self.tally_used_qubits.append(qubit_start)
                            self.tally_used_qubits.append(qubit_test)

                            # Reduce to a new list without qubits used for a_pair
                            self.reduced_coupling_list_to_del = [
                                (q1, q2)
                                for (q1, q2) in self.reduced_coupling_list_to_del
                                if not (
                                    qubit_start == q1
                                    or qubit_start == q2
                                    or qubit_test == q1
                                    or qubit_test == q2
                                )
                            ]

                            # Need the if statement for the last case of double for loops.
                            if a_pair_sorted in grouping_pair:
                                grouping_pair = self.handle_pair(
                                    qubit_start, qubit_test, grouping_pair
                                )

                            break

        return grouping_pair

    def check_for_adjacent_qubits(self, grouping_pair: list, q1: int, q2: int) -> bool:
        """This is a check when creating layers and self.qubit_distance > 2.  Since we are searching on all possible directions, we need to confirm we don't
        select an adjacent qubit based on self.qubit_distance

        Args:
            grouping_pair (list): The layer which (q1,q2) could be placed in.
            q1 (int): One qubit of the coupling pair.
            q2 (int): Second qubit of the coupling pair.

        Returns:
            bool: This only give a true or false after checking the matrix of coupling pairs.
        """
        if not grouping_pair:
            # Since grouping pair is empty, add the pair to grouping pair.
            return True

        for index in range(self.qubit_distance - 2):
            # Check for q1.
            for used_qubit in self.tally_used_qubits:
                if (
                    self.list_entangle_results[index][
                        self.initial_layout_lookup[used_qubit],
                        self.initial_layout_lookup[q1],
                    ]
                    == 1
                ):
                    return False

            # Check for q2.
            for used_qubit in self.tally_used_qubits:
                if (
                    self.list_entangle_results[index][
                        self.initial_layout_lookup[used_qubit],
                        self.initial_layout_lookup[q2],
                    ]
                    == 1
                ):
                    return False

        return True

    def can_not_combine_layers(self, start_with_qubits: set, last_qubits: set) -> bool:
        """Are qubits being too close to each other between the two lists?  If they are too close,
        they can not be combined.

        Args:
            start_with_qubits (set): Qubits from one layer
            last_qubits (set): Qubits from a different layer to compare with.

        Returns:
            bool:   True if qubits are too close.
                    False if the two sets are islands with enough distance.
        """
        # Check every matrix that for spacing.
        #  If too close, they can not be combined.
        for index in range(self.qubit_distance - 2):

            for start_qubit in start_with_qubits:
                for last_qubit in last_qubits:
                    if (
                        self.list_entangle_results[index][
                            self.initial_layout_lookup[start_qubit],
                            self.initial_layout_lookup[last_qubit],
                        ]
                        == 1
                    ):
                        return True

        return False

    def combine_layers_populate(self):
        """Given a set of layers, one could combine the layers; like combining islands.
        Use self.min_layer_unique_layer_of_pairs.  For each set, if possible, compress them.
        Keep track of the size of sets and keep the smallest sized sets. Also, remove any duplicate sets."""

        for set_layers in self.min_layer_unique_layer_of_pairs:
            self.temp_sorted_by_len = sorted(set_layers, key=len, reverse=True)

            len_list = len(self.temp_sorted_by_len)

            # put the compressed list into self.temp_sorted_by_len
            if self.qubit_distance == 2:
                self.n2_compress(check_index=len_list - 1, length=len_list)
            else:
                self.matrix_compress(check_index=len_list - 1, length=len_list)

            len_compressed = len(self.temp_sorted_by_len)
            if not self.min_number_compress:
                # This is for the first time through.
                self.min_number_compress = len_compressed
            elif self.min_number_compress > len_compressed:
                self.min_number_compress = len_compressed

            if self.temp_sorted_by_len not in self.combined_layers:
                self.combined_layers.append(self.temp_sorted_by_len)
            # else:
            #     a = 5  # To set a breakpoint.

        # Reduce self.combined_layers to have len of self.min_number_compress only.
        self.combined_layers_min = [
            layer_set
            for layer_set in self.combined_layers
            if len(layer_set) == self.min_number_compress
        ]

    def matrix_compress(self, check_index: int, length: int):
        """Use this to see if the layers can be combined using the result of matrix multiplication
        based on self.qubit_distance.

        Args:
            check_index (int): If compressed, the size of set changes. Pass updated information to next recursive call.
            length (int): If compressed, the size of set changes. Pass updated information to next recursive call.
        """
        for compare_index in reversed(range(check_index + 1)):
            last_qubits = set()
            # Gather qubits for the last layer which is compared to layers before it.
            for q3, q4 in self.temp_sorted_by_len[compare_index]:
                last_qubits.add(q3)
                last_qubits.add(q4)

            for start_index in range(compare_index):
                start_with_qubits = set()
                # Gather the qubits for start layer.
                for q1, q2 in self.temp_sorted_by_len[start_index]:
                    start_with_qubits.add(q1)
                    start_with_qubits.add(q2)

                # Check matrixes for each pair comparison.

                if start_with_qubits.intersection(last_qubits):
                    # There is/are overlap of qubit(s).
                    pass

                elif self.can_not_combine_layers(start_with_qubits, last_qubits):
                    # They  qubits are too close to each other, so can not combine layers.
                    pass

                else:
                    # Qubits in the two layers do not overlap so can add the two layers.
                    # Also, remove one of the layers.
                    self.temp_sorted_by_len[start_index] = (
                        self.temp_sorted_by_len[start_index]
                        + self.temp_sorted_by_len[compare_index]
                    )
                    del self.temp_sorted_by_len[compare_index]

                    self.matrix_compress(check_index=length - 2, length=length - 1)

                    # Iterating anymore would be working wrong self.temp_sorted_by_len.
                    return

    def n2_compress(self, check_index: int, length: int):
        """This is meant to be used recursively for each set of layers.
        Sort each layer from largest to smallest.  Then look at the smallest and
        sequentially check the other layers to see if they can be combined.  If so, then
        restart the method again.

        Args:
            check_index (int): If compressed, the size of set changes. Pass updated information to next recursive call.
            length (int): If compressed, the size of set changes. Pass updated information to next recursive call.
        """
        for compare_index in reversed(range(check_index + 1)):
            for start_index in range(compare_index):
                start_with_qubits = set()
                last_qubits = set()

                for q1, q2 in self.temp_sorted_by_len[start_index]:
                    start_with_qubits.add(q1)
                    start_with_qubits.add(q2)
                for q3, q4 in self.temp_sorted_by_len[compare_index]:
                    last_qubits.add(q3)
                    last_qubits.add(q4)

                if start_with_qubits.intersection(last_qubits):
                    # There are overlap of qubits.
                    pass
                else:
                    # Qubits in the two layers do not overlap so can add the two layers.
                    # Also, remove one of the layers.
                    self.temp_sorted_by_len[start_index] = (
                        self.temp_sorted_by_len[start_index]
                        + self.temp_sorted_by_len[compare_index]
                    )
                    del self.temp_sorted_by_len[compare_index]

                    self.n2_compress(check_index=length - 2, length=length - 1)

                    # Iterating anymore would be working wrong self.temp_sorted_by_len.
                    return
        return


class PlotLayerData:
    """Visualize the layers for Ansatz."""

    def __init__(self, backend) -> None:
        """Provide the backend.

        Args:
            backend (_type_): _description_
        """
        self.backend = backend
        self.config = backend.configuration()
        self.n_qubits = self.config.n_qubits
        self.init_layout = list(range(self.n_qubits))
        self.list_of_layer_plots = []

    def plot_one_set_of_layers(self, a_set: list) -> list:
        """Give a set of layers.  A plot for each layer
        using self.backend will be generated.

        Args:
            a_set (list): List of lists.  Each list has tuple of coupling pair.

        Returns:
            list: Reference to each plot within the list.
        """

        for layer in a_set:
            layer_qubits = []
            for q1, q2 in layer:
                layer_qubits.append(q1)
                layer_qubits.append(q2)

            n_layer_qubits = len(layer_qubits)
            qc = QuantumCircuit(n_layer_qubits)

            idx_0 = 0
            idx_1 = 1
            for q1, q2 in layer:
                qc.cx(idx_0, idx_1)
                idx_0 += 2
                idx_1 += 2

            new_qc_lv3 = transpile(
                qc,
                initial_layout=layer_qubits,
                backend=self.backend,
                optimization_level=0,
            )

            a_plot = plot_circuit_layout(
                new_qc_lv3, backend=self.backend, view="physical"
            )
            self.list_of_layer_plots.append(a_plot)

        return self.list_of_layer_plots<|MERGE_RESOLUTION|>--- conflicted
+++ resolved
@@ -20,14 +20,11 @@
 from qiskit_aer import AerSimulator
 import numpy as np
 from numpy.linalg import matrix_power
-<<<<<<< HEAD
-=======
 from collections import deque
 
 # To plot the layers with a set for Ansatz.
 from qiskit.visualization import plot_circuit_layout
 from qiskit import QuantumCircuit, transpile
->>>>>>> 3791765d
 
 
 def get_backend(
@@ -43,228 +40,6 @@
     raise ValueError("The given name does not match any supported backends.")
 
 
-<<<<<<< HEAD
-def get_entangling_map_from_init_layout(
-    coupling_map: list, init_layout: set, qubit_distance: int = 2
-) -> Tuple[dict, list]:
-    """Give an equal or subset of desired qubits denoted in init_layout, which should be limited by qubits
-    within the coupling map, generate a new dict of entangling qubits.  The entangling qubits
-    is equal or a subset of available qubits from the coupling map that are apart by qubit_distance.
-
-    Args:
-        coupling_map (list): From provider's backend.
-        init_layout (set): Qubit_ids which are desired and a subset of available
-                            qubits from coupling map.
-        qubit_distance (int, optional): Determines exponent for matrix multiplication. Defaults to 2.
-
-    Raises:
-        ValueError: User requested a qubit with does not exist in the coupling map.
-
-    Returns:
-        dict: Contains only qubits which are desired from init_layout. The list has been sorted
-            by both the first and second qubits pairs. Then put desired qubits formatted within a matrix
-            and multiplied by qubit_distance times. The number in the matrix corresponds to how many
-            paths in the graphs connect the two qubits.  Within the result of matrix multiplication, use
-            the qubits with "1"  entry within the matrix.
-        list[list]: same data as list dict but each sublist is a pair of key,value from dict.  The value is
-            a list, so the pair is made with each entry of the list.
-    """
-    sorted_init_layout = sorted(init_layout)
-    # Working on this.
-    answer, coupling_set = confirm_init_layout_qubits_in_coupling_map(
-        coupling_map, sorted_init_layout
-    )
-    if not answer:
-        error_string = "A request to use qubit which does not exist in backend."
-        raise ValueError(error_string)
-
-    the_diff = coupling_set.symmetric_difference(sorted_init_layout)
-    coupling_map_dict = convert_list_map_to_dict(coupling_map)
-    entangling_map_dict, reduced_coupling_list = matrix_to_get_entangle_dict(
-        the_diff,
-        coupling_map_dict,
-        sorted_init_layout,
-        qubit_distance,
-    )
-    return entangling_map_dict, reduced_coupling_list
-
-
-def matrix_to_get_entangle_dict(
-    the_diff: set,
-    coupling_map_dict: defaultdict,
-    sorted_init_layout: list,
-    qubit_distance: int = 2,
-) -> Tuple[defaultdict, list]:
-    """_summary_
-
-    Args:
-        the_diff (set): Qubits that are within the coupling_map VS init_layout.
-        coupling_map_dict (defaultdict): Reformatted coupling_map key=first_qubit,
-                                            value=list of all qubits connected to it.
-        sorted_init_layout (list): Can use the index of the qubits to determine layout of matrix axis.
-        qubit_distance (int, optional): The exponent of square matrix.  Defaults to 2.
-
-    Returns:
-        defaultdict: Contains only qubits which are desired from init_layout. The list has been sorted
-            by both the first and second qubits pairs. Then put desired qubits formatted within a matrix
-            and multiplied by qubit_distance times. The number in the matrix corresponds to how many
-            paths in the graphs connect the two qubits.  Within the result of matrix multiplication, use
-            the qubits with "1"  entry within the matrix, which is not on the diagonal.
-        list[list(tuple)]: Each sublist is a list of pair where the first qubit is
-                            qubit_distance away from second qubit. The pairs are not repeated.
-    """
-
-    if the_diff:
-        for qubit_id in the_diff:
-            coupling_map_dict.pop(qubit_id)
-    # Note: coupling_map_dict has been reduced by init_layout just for ONLY the key.
-    # The value will be reduced later and put into reduced_coupling_map.
-
-    # Interim solution, still need to address qubit_distance.
-    size_of_matrix = len(sorted_init_layout)
-
-    # Populate the matrix with zero.
-    entangle_matrix = np.zeros([size_of_matrix, size_of_matrix], dtype=int)
-    initial_layout_lookup = defaultdict(int)
-
-    # Populate a dict to contain the information about the reduced coupling map.
-    reduced_coupling_map = defaultdict(list)
-
-    # For each qubit, denote the index on the matrix axis.
-    for index, qubit in enumerate(sorted_init_layout):
-        initial_layout_lookup[qubit] = index
-
-    # For every connection between first and second qubits, fill the connections with value of 1.
-
-    # Sort just the keys of dict which represents the first_qubit of pair.
-    for first_qubit, connection in sorted(coupling_map_dict.items()):
-        # The value is a list of connections for second_qubit, so sort that separately.
-        for second_qubit in sorted(connection):
-            # Rebuild the reduced list map for qubits that user denoted in sorted_init_layout.
-            if second_qubit in sorted_init_layout:
-                entangle_matrix[
-                    initial_layout_lookup[first_qubit],
-                    initial_layout_lookup[second_qubit],
-                ] = 1
-
-                # This dict has both the key and value limited by init_layout.
-                reduced_coupling_map[first_qubit].append(second_qubit)
-
-    entangled_result = matrix_power(entangle_matrix, qubit_distance)
-    entangling_dict = matrix_to_dict(entangled_result, sorted_init_layout)
-    list_of_layers_of_pairs = pairs_from_n_and_reduced_coupling_map(
-        entangling_dict, reduced_coupling_map
-    )
-
-    return entangling_dict, list_of_layers_of_pairs
-
-
-def pairs_from_n_and_reduced_coupling_map(
-    entangling_dict: defaultdict, reduced_coupling_map: defaultdict
-) -> list:
-    """By using the reduced coupling map to look at qubit_distance within entangling_dict,
-    create list of layers.  Each layer is a grouping of tuples of qubit pairs.
-
-    Args:
-        entangling_dict (defaultdict): Contains only qubits which are desired from init_layout. The list has been sorted
-            by both the first and second qubits pairs. Then put desired qubits formatted within a matrix
-            and multiplied by qubit_distance times. The number in the matrix corresponds to how many
-            paths in the graphs connect the two qubits.  Within the result of matrix multiplication, use
-            the qubits with "1"  entry within the matrix, which is not on the diagonal.
-        reduced_coupling_map (defaultdict): This dict has both the key and value limited by init_layout.
-
-    Returns:
-        list[list(tuple)]: Each sublist is a list of pair where the first qubit is
-                            qubit_distance away from second qubit. The pairs are not repeated
-    """
-
-    # This sort may not be needed.
-    # The grouping by layer is different if the below sort is executed.
-    sorted_reduced_coupling_map = OrderedDict(
-        sorted(reduced_coupling_map.items(), key=lambda x: len(x[1]), reverse=True)
-    )
-    # Get a list of tuples for what is desired.
-    reduced_coupling_list_to_del = dict_to_list(sorted_reduced_coupling_map)
-    pairs_with_n = []
-    for first_qubit, second_qubit_list in sorted_reduced_coupling_map.items():
-        for second_qubit in second_qubit_list:
-            n_away_first_qubit_list = entangling_dict[first_qubit]
-            # n_away_first_qubit_list.append(first_qubit)
-            n_away_second_qubit_list = entangling_dict[second_qubit]
-            # n_away_second_qubit_list.append(second_qubit)
-
-            # find the pairs from reduced coupling map that are n away from each other.
-            grouping_pair = []
-            a_pair = (first_qubit, second_qubit)
-            if a_pair in reduced_coupling_list_to_del:
-                grouping_pair.append(a_pair)
-                reduced_coupling_list_to_del.remove(a_pair)
-
-            for qubit_start in n_away_first_qubit_list:
-                for qubit_test in n_away_second_qubit_list:
-                    a_pair = (qubit_start, qubit_test)
-                    if a_pair in reduced_coupling_list_to_del:
-                        grouping_pair.append(a_pair)
-                        reduced_coupling_list_to_del.remove(a_pair)
-                        # After finding a pair with first qubit, don't look for any more pairs.
-                        break
-            if grouping_pair:
-                pairs_with_n.append(grouping_pair)
-
-    return pairs_with_n
-
-
-def dict_to_list(coupling_map_dict: defaultdict) -> list:
-    """Change the format from dict to list of potential qubits.
-
-    Args:
-        coupling_map_dict (defaultdict): A dict where the key is fist_qubit, and the value is the
-                                        list of potential second qubits.
-
-    Returns:
-        list: Reformatted list of qubit pairs.
-    """
-    coupling_map_list = []
-    for first_qubit, second_qubit_list in coupling_map_dict.items():
-        for second_qubit in second_qubit_list:
-            coupling_map_list.append((first_qubit, second_qubit))
-
-    return coupling_map_list
-
-
-def matrix_to_dict(
-    entangled_result: "numpy.ndarray",
-    sorted_init_layout: list,
-) -> dict:
-    """Extract qubit ids for when the matrix is equal to 1 and formats the data
-    with key=start_qubit with a value(list) of the second_qubit.
-
-    The number in the matrix corresponds to how many paths in the graphs connect
-    the two qubits. For a value of 3 then, the qubits could be next to each other
-    but you can find paths that double-back to the qubit in question. For this reason,
-    it is important to only consider the pairs whose value is 1, along with not being
-    on the diagonal.
-
-    Args:
-        entangled_result (numpy.ndarray): 2-D square array with each index corresponding to
-                                        qubits in the sorted_init_layout.
-        sorted_init_layout (list): Sorted list of the user-provided init_layout.  The init_layout,
-                                ideally denotes the "good" qubits.
-
-    Returns:
-        dict: Using the entangled_result, provide key=start_qubit with a value(list)
-            of the second_qubit
-    """
-
-    entangling_dict = defaultdict(list)
-    for first_index, row in enumerate(entangled_result):
-        for second_index, value in enumerate(row):
-            if value == 1 and first_index != second_index:
-                entangling_dict[sorted_init_layout[first_index]].append(
-                    sorted_init_layout[second_index]
-                )
-    return entangling_dict
-=======
 def get_outward_coupling_map(coupling_map, ent_map, start_qubits):
     """
     Recursive method for rearranging a coupling map to generate an entanglement
@@ -289,7 +64,6 @@
     if next_qubits:
         get_outward_coupling_map(coupling_map, ent_map, next_qubits)
 
->>>>>>> 3791765d
 
 def get_layered_ansatz_coupling_map(coupling_map):
     """
@@ -300,16 +74,6 @@
     # TODO: may want to make the below directional to support certain backends, i.e. ibm_sherbrooke
     ordered_cm = [pair for pair in coupling_map if pair[0] < pair[1]]
 
-<<<<<<< HEAD
-def confirm_init_layout_qubits_in_coupling_map(
-    coupling_map: list[list], init_layout: list
-) -> tuple[bool, set]:
-    """Confirm that init_layout has qubits that are equal or less than the coupling map.
-
-    Args:
-        coupling_map (list[list]): From backend determined by provider.
-        init_layout (list): Determined by user, typically the best qubits on a given backend.
-=======
     # split entanglement map into sets of non-overlapping qubits
     ent_map = []
     for pair in ordered_cm:
@@ -331,7 +95,6 @@
                     break
 
     return ent_map
->>>>>>> 3791765d
 
 
 
