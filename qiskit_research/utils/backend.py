# This code is part of Qiskit.
#
# (C) Copyright IBM 2022.
#
# This code is licensed under the Apache License, Version 2.0. You may
# obtain a copy of this license in the LICENSE.txt file in the root directory
# of this source tree or at http://www.apache.org/licenses/LICENSE-2.0.
#
# Any modifications or derivative works of this code must retain this
# copyright notice, and modified files need to carry a notice indicating
# that they have been altered from the originals.

"""Utilities for dealing with backends and their coupling maps."""
<<<<<<< HEAD


=======
import warnings
>>>>>>> bbcf9c00
from typing import Optional
from collections import defaultdict, OrderedDict
from qiskit import BasicAer
from qiskit.providers import Backend, Provider
from qiskit_aer import AerSimulator


def get_backend(
    name: str, provider: Optional[Provider], seed_simulator: Optional[int] = None
) -> Backend:
    """Retrieve a backend."""
    if provider is not None:
        return provider.get_backend(name)
    if name == "aer_simulator":
        return AerSimulator(seed_simulator=seed_simulator)
    if name == "statevector_simulator":
        return BasicAer.get_backend("statevector_simulator")
    raise ValueError("The given name does not match any supported backends.")

<<<<<<< HEAD
def get_coupling_map_from_init_layout(coupling_map, init_layout):
    """
    TODO: write this function
    """

=======

def get_entangling_map_from_init_layout(
    coupling_map: list, init_layout: set
) -> list[list]:
    """Give a sub-set of desired qubits denoted in init_layout, which is limited by qubits
    within the coupling map, generate a new list of entangling qubits.  The entangling qubits
    is a subset of availabe qubits from the coupling map.

    Args:
        coupling_map (list): From provider's backend.
        init_layout (set): Qubit_ids which are desired and a subset of available
                            qubits from coupling map.

    Raises:
        ValueError: User requested a qubit with does not exist in the coupling map.

    Returns:
        list[list]: Same format at coupling map, but contains only qubits which
                    are desired from init_layout. The list has been sorted
                    by both the first and second qubits pairs.
    """
    # Working on this.
    answer, coupling_set = confirm_init_layout_qubits_in_coupling_map(
        coupling_map, init_layout
    )
    if not answer:
        error_string = "A request to use qubit which does not exist in backend."
        raise ValueError(error_string)

    the_diff = coupling_set.symmetric_difference(init_layout)
    if the_diff:
        # The coupling_map_dict is an OrderedDict SO the keys are already sorted.
        coupling_map_dict = convert_list_map_to_dict(coupling_map)
        for qubit_id in the_diff:
            coupling_map_dict.pop(qubit_id)

        # Rebuild the reduced list map for qubits that user denoted in init_layout.
        entangling_map = []

        # Sort just the keys of dict which represents the first_qubit of pair.
        for first_qubit, connection in sorted(coupling_map_dict.items()):
            # The value is a list of connections for second_qubit, so sort that separately.
            for second_qubit in sorted(connection):
                if second_qubit in init_layout:
                    entangling_map.append([first_qubit, second_qubit])

        # The number of qubits is LESS, than what was provided by provider.
        return entangling_map
    else:
        # The number of qubits within init_layout is the same as provided by provider.
        return coupling_map


def confirm_init_layout_qubits_in_coupling_map(
    coupling_map: list[list], init_layout: set
) -> tuple[bool, set]:
    """Confirm that init_layout has qubits that are equal or less than the coupling map.

    Args:
        coupling_map (list[list]): From backend determined by provider.
        init_layout (set): Determined by user, typically the best qubits on a given backend.

    Returns:
        bool: If init_layout has qubits within coupling_map.
        set: The qubits from coupling map.
    """
    cm_set = set()
    il_set = set(init_layout)
    for item in coupling_map:
        subset = set(item)
        cm_set.update(subset)

    a_subset = il_set.issubset(cm_set)
    if not a_subset:
        message = (
            f"The qubits in init_layout: {il_set} are not in coupling_map: {cm_set}"
        )
        warnings.warn(message)
    return a_subset, cm_set


def convert_list_map_to_dict(list_map: list) -> defaultdict:
    """Reorganize the coupling map since qubits may not be symmetric.

    Args:
        list_map (list): The map obtained from the backend.

    Raises:
        ValueError: Each sublist-pair within coupling_map should be a start and end qubit integers.

    Returns:
        defaultdict: Each key is a start qubit, the value hold a list of qubits that can be
                    be second qubit.  This accounts for if the qubits are non-symmetric.
    """

    if list_map:  # If there is something inside the list_map.
        map_dict = defaultdict(list)
    else:
        warnings.warn("The list_map is empty. No dict will be returned.")
        return None

    for pair in list_map:
        len_sublist = len(pair)
        if len_sublist == 2:
            first_qubit, second_qubit = pair
            map_dict[first_qubit].append(second_qubit)
        else:
            error_string = (
                f"The length of each sublist within list map should contain "
                f"only 2 integers. You have {len_sublist},  for pair: {pair}"
            )
            raise ValueError(error_string)
    return map_dict


>>>>>>> bbcf9c00
def get_outward_coupling_map(coupling_map, ent_map, start_qubits):
    """
    Recursive method for rearranging a coupling map to generate an entanglement
    map outward from a set of starting qubit(s). The new entanglement map is then
    suitable for use by canned algorithms such as TwoLocal in the entanglement= kwarg.

    Args:
        coupling_map: coupling map of backend (TODO: need to currently deepcopy this before calling method)
        ent_map: rearranged coupling map used for generating entanglement in correct order (TODO: currently take empty list)
        start_qubits: qubits to find the pairs containing (TODO: currently takes [middle_qubit])
    """
    next_qubits = []
    for pair in [pair for pair in coupling_map if pair[0] in start_qubits]:
        next_qubits.append(pair[1])
        ent_map.append(pair)
        coupling_map.remove(pair)
        coupling_map.remove(list(reversed(pair)))

    if next_qubits:
        get_outward_coupling_map(coupling_map, ent_map, next_qubits)


def get_layered_ansatz_coupling_map(coupling_map):
    """
    Method to layer entangling gates of an ansatz type into those that can be executed
    simultaneously. Currently assumes spacing of 1 qubit within a layer.
    TODO: extend to more than single-qubit spacing
    """
    # TODO: may want to make the below directional to support certain backends, i.e. ibm_sherbrooke
    ordered_cm = [pair for pair in coupling_map if pair[0] < pair[1]]

    # split entanglement map into sets of non-overlapping qubits
    ent_map = []
    for pair in ordered_cm:
        if ent_map == []:
            ent_map.append([pair])
<<<<<<< HEAD
        elif all([any([pair[0] in epair or pair[1] in epair for epair in emap]) for emap in ent_map]):
            ent_map.append([pair])
        else:
            for emap in ent_map:
                if all([pair[0] not in epair and pair[1] not in epair for epair in emap]):
=======
        elif all(
            [
                any([pair[0] in epair or pair[1] in epair for epair in emap])
                for emap in ent_map
            ]
        ):
            ent_map.append([pair])
        else:
            for emap in ent_map:
                if all(
                    [pair[0] not in epair and pair[1] not in epair for epair in emap]
                ):
>>>>>>> bbcf9c00
                    emap.append(pair)
                    break

    return ent_map<|MERGE_RESOLUTION|>--- conflicted
+++ resolved
@@ -11,12 +11,8 @@
 # that they have been altered from the originals.
 
 """Utilities for dealing with backends and their coupling maps."""
-<<<<<<< HEAD
-
-
-=======
-import warnings
->>>>>>> bbcf9c00
+
+
 from typing import Optional
 from collections import defaultdict, OrderedDict
 from qiskit import BasicAer
@@ -36,13 +32,6 @@
         return BasicAer.get_backend("statevector_simulator")
     raise ValueError("The given name does not match any supported backends.")
 
-<<<<<<< HEAD
-def get_coupling_map_from_init_layout(coupling_map, init_layout):
-    """
-    TODO: write this function
-    """
-
-=======
 
 def get_entangling_map_from_init_layout(
     coupling_map: list, init_layout: set
@@ -158,7 +147,6 @@
     return map_dict
 
 
->>>>>>> bbcf9c00
 def get_outward_coupling_map(coupling_map, ent_map, start_qubits):
     """
     Recursive method for rearranging a coupling map to generate an entanglement
@@ -195,13 +183,6 @@
     for pair in ordered_cm:
         if ent_map == []:
             ent_map.append([pair])
-<<<<<<< HEAD
-        elif all([any([pair[0] in epair or pair[1] in epair for epair in emap]) for emap in ent_map]):
-            ent_map.append([pair])
-        else:
-            for emap in ent_map:
-                if all([pair[0] not in epair and pair[1] not in epair for epair in emap]):
-=======
         elif all(
             [
                 any([pair[0] in epair or pair[1] in epair for epair in emap])
@@ -214,7 +195,6 @@
                 if all(
                     [pair[0] not in epair and pair[1] not in epair for epair in emap]
                 ):
->>>>>>> bbcf9c00
                     emap.append(pair)
                     break
 
